--- conflicted
+++ resolved
@@ -782,34 +782,7 @@
     const applied: Array<{ range: string; styles: string[] }> = [];
 
     targets.forEach((target, index) => {
-<<<<<<< HEAD
-      let resolvedRange;
-      if (target.range) {
-        resolvedRange = resolveRange(target.range);
-      } else {
-        if (
-          target.startRow === undefined ||
-          target.startRow === null ||
-          !target.startColumn ||
-          target.endRow === undefined ||
-          target.endRow === null ||
-          !target.endColumn
-        ) {
-          throw new Error(
-            `Target at index ${index} must include start/end row + column when 'range' is omitted.`
-          );
-        }
-        resolvedRange = resolveRange(
-          target.startRow,
-          target.startColumn,
-          target.endRow,
-          target.endColumn
-        );
-      }
-
-=======
       const resolvedRange = resolveRange(target.range);
->>>>>>> ce36a4f8
       const rangeLabel = formatRangeLabel(resolvedRange);
       if (resolvedRange.end.row >= rowCount) {
         const rowsNeeded = resolvedRange.end.row - rowCount + 1;
